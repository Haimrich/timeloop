/* Copyright (c) 2019, NVIDIA CORPORATION. All rights reserved.
 * 
 * Redistribution and use in source and binary forms, with or without
 * modification, are permitted provided that the following conditions
 * are met:
 *  * Redistributions of source code must retain the above copyright
 *    notice, this list of conditions and the following disclaimer.
 *  * Redistributions in binary form must reproduce the above copyright
 *    notice, this list of conditions and the following disclaimer in the
 *    documentation and/or other materials provided with the distribution.
 *  * Neither the name of NVIDIA CORPORATION nor the names of its
 *    contributors may be used to endorse or promote products derived
 *    from this software without specific prior written permission.
 * 
 * THIS SOFTWARE IS PROVIDED BY THE COPYRIGHT HOLDERS ``AS IS'' AND ANY
 * EXPRESS OR IMPLIED WARRANTIES, INCLUDING, BUT NOT LIMITED TO, THE
 * IMPLIED WARRANTIES OF MERCHANTABILITY AND FITNESS FOR A PARTICULAR
 * PURPOSE ARE DISCLAIMED.  IN NO EVENT SHALL THE COPYRIGHT OWNER OR
 * CONTRIBUTORS BE LIABLE FOR ANY DIRECT, INDIRECT, INCIDENTAL, SPECIAL,
 * EXEMPLARY, OR CONSEQUENTIAL DAMAGES (INCLUDING, BUT NOT LIMITED TO,
 * PROCUREMENT OF SUBSTITUTE GOODS OR SERVICES; LOSS OF USE, DATA, OR
 * PROFITS; OR BUSINESS INTERRUPTION) HOWEVER CAUSED AND ON ANY THEORY
 * OF LIABILITY, WHETHER IN CONTRACT, STRICT LIABILITY, OR TORT
 * (INCLUDING NEGLIGENCE OR OTHERWISE) ARISING IN ANY WAY OUT OF THE USE
 * OF THIS SOFTWARE, EVEN IF ADVISED OF THE POSSIBILITY OF SUCH DAMAGE.
 */

#pragma once

#include <list>
#include <vector>

#include "loop-analysis/loop-state.hpp"
#include "loop-analysis/tiling.hpp"
#include "workload/problem-shape.hpp"

namespace loop {

// ----------
// NestConfig
// ----------

typedef std::vector<std::vector<Descriptor>> NestConfig;

std::ostream& operator << (std::ostream& out, const NestConfig& nest);


// ---------
// Loop nest
// ---------

class Nest
{
 public:
  // Nest structure.
  std::vector<Descriptor> loops;
  std::vector<uint64_t> storage_tiling_boundaries;

 public:
  Nest();

  bool operator == (const Nest& n) const; 

  void AddLoop(Descriptor descriptor);
  void AddLoop(problem::Shape::DimensionID dimension, int start, int end, int stride,
               spacetime::Dimension spacetime_dimension);
  bool AddStorageTilingBoundary();

  friend std::ostream& operator << (std::ostream& out, const Nest& nest);

  void PrettyPrint(std::ostream& out, const std::vector<std::string>& storage_level_names,
                   const tiling::NestOfCompoundMasks& mask_nest,
<<<<<<< HEAD
                   const std::vector<problem::PerDataSpace<std::uint64_t>>& utilized_capacities,
                   const std::vector<problem::PerDataSpace<std::uint64_t>>& tile_sizes);
=======
                   const std::vector<problem::PerDataSpace<std::uint64_t>>& tile_sizes,
                   const std::string _indent = "");
>>>>>>> 3bd3f3d1

  void PrintWhoopNest(std::ostream& out, const std::vector<std::string>& storage_level_names,
                      const tiling::NestOfCompoundMasks& mask_nest,
                      const std::vector<problem::PerDataSpace<std::uint64_t>>& tile_sizes,
                      const std::vector<problem::PerDataSpace<std::uint64_t>>& utilized_instances);

  std::string PrintCompact(const tiling::NestOfCompoundMasks& mask_nest);
};

} // namespace loop<|MERGE_RESOLUTION|>--- conflicted
+++ resolved
@@ -70,13 +70,9 @@
 
   void PrettyPrint(std::ostream& out, const std::vector<std::string>& storage_level_names,
                    const tiling::NestOfCompoundMasks& mask_nest,
-<<<<<<< HEAD
                    const std::vector<problem::PerDataSpace<std::uint64_t>>& utilized_capacities,
-                   const std::vector<problem::PerDataSpace<std::uint64_t>>& tile_sizes);
-=======
                    const std::vector<problem::PerDataSpace<std::uint64_t>>& tile_sizes,
                    const std::string _indent = "");
->>>>>>> 3bd3f3d1
 
   void PrintWhoopNest(std::ostream& out, const std::vector<std::string>& storage_level_names,
                       const tiling::NestOfCompoundMasks& mask_nest,
