/* Copyright (c) 2019, NVIDIA CORPORATION. All rights reserved.
 * 
 * Redistribution and use in source and binary forms, with or without
 * modification, are permitted provided that the following conditions
 * are met:
 *  * Redistributions of source code must retain the above copyright
 *    notice, this list of conditions and the following disclaimer.
 *  * Redistributions in binary form must reproduce the above copyright
 *    notice, this list of conditions and the following disclaimer in the
 *    documentation and/or other materials provided with the distribution.
 *  * Neither the name of NVIDIA CORPORATION nor the names of its
 *    contributors may be used to endorse or promote products derived
 *    from this software without specific prior written permission.
 * 
 * THIS SOFTWARE IS PROVIDED BY THE COPYRIGHT HOLDERS ``AS IS'' AND ANY
 * EXPRESS OR IMPLIED WARRANTIES, INCLUDING, BUT NOT LIMITED TO, THE
 * IMPLIED WARRANTIES OF MERCHANTABILITY AND FITNESS FOR A PARTICULAR
 * PURPOSE ARE DISCLAIMED.  IN NO EVENT SHALL THE COPYRIGHT OWNER OR
 * CONTRIBUTORS BE LIABLE FOR ANY DIRECT, INDIRECT, INCIDENTAL, SPECIAL,
 * EXEMPLARY, OR CONSEQUENTIAL DAMAGES (INCLUDING, BUT NOT LIMITED TO,
 * PROCUREMENT OF SUBSTITUTE GOODS OR SERVICES; LOSS OF USE, DATA, OR
 * PROFITS; OR BUSINESS INTERRUPTION) HOWEVER CAUSED AND ON ANY THEORY
 * OF LIABILITY, WHETHER IN CONTRACT, STRICT LIABILITY, OR TORT
 * (INCLUDING NEGLIGENCE OR OTHERWISE) ARISING IN ANY WAY OUT OF THE USE
 * OF THIS SOFTWARE, EVEN IF ADVISED OF THE POSSIBILITY OF SUCH DAMAGE.
 */

#include "mapping.hpp"

//--------------------------------------------//
//                  Mapping                   //
//--------------------------------------------//

std::ostream& operator << (std::ostream& out, const Mapping& mapping)
{
  out << "Mapping ID = " << mapping.id << std::endl;
  out << "Loop Nest:" << std::endl;
  out << "----------" << std::endl;
  out << mapping.loop_nest << std::endl;
  out << "Datatype Bypass Nest:" << std::endl;
  out << "---------------------" << std::endl;
  out << mapping.datatype_bypass_nest << std::endl;
  return out;
}

//
// FIXME: move to Constraints class.
//
void Mapping::PrintAsConstraints(const std::string filename)
{
  libconfig::Config config;
  libconfig::Setting& root = config.getRoot();
  libconfig::Setting& mapspace = root.add("mapspace", libconfig::Setting::TypeGroup);
  
  FormatAsConstraints(mapspace);

  config.writeFile(filename.c_str());
}

//
// FIXME: move to Constraints class.
//
void Mapping::FormatAsConstraints(libconfig::Setting& mapspace)
{
  mapspace.add("constraints", libconfig::Setting::TypeString) = "singlemapping";
  libconfig::Setting& constraints = mapspace.add("constraints_singlemapping", libconfig::Setting::TypeList);

  auto num_storage_levels = loop_nest.storage_tiling_boundaries.size();
  
  // Datatype Bypass.
  auto mask_nest = tiling::TransposeMasks(datatype_bypass_nest);

  for (unsigned level = 0; level < num_storage_levels; level++)
  {
    libconfig::Setting& constraint = constraints.add(libconfig::Setting::TypeGroup);
    constraint.add("target", libconfig::Setting::TypeInt) = static_cast<int>(level);
    constraint.add("type", libconfig::Setting::TypeString) = "datatype";
    
    libconfig::Setting& keep = constraint.add("keep", libconfig::Setting::TypeArray);
    libconfig::Setting& bypass = constraint.add("bypass", libconfig::Setting::TypeArray);

    auto& compound_mask = mask_nest.at(level);    
    for (unsigned pvi = 0; pvi < unsigned(problem::GetShape()->NumDataSpaces); pvi++)
    {
      problem::Shape::DataSpaceID pv = problem::Shape::DataSpaceID(pvi);
      if (compound_mask.at(pv))
        keep.add(libconfig::Setting::TypeString) = problem::GetShape()->DataSpaceIDToName.at(pv);
      else
        bypass.add(libconfig::Setting::TypeString) = problem::GetShape()->DataSpaceIDToName.at(pv);
    }
  }

  // Factors and Permutations.
  unsigned loop_level = 0;
  for (unsigned storage_level = 0; storage_level < num_storage_levels; storage_level++)
  {
    std::map<spacetime::Dimension, std::string> permutations;
    std::map<spacetime::Dimension, std::map<problem::Shape::DimensionID, unsigned>> factors;
    unsigned spatial_split;

    for (unsigned sdi = 0; sdi < unsigned(spacetime::Dimension::Num); sdi++)
    {
      auto sd = spacetime::Dimension(sdi);
      permutations[sd] = "";
      for (unsigned idim = 0; idim < unsigned(problem::GetShape()->NumDimensions); idim++)
        factors[sd][problem::Shape::DimensionID(idim)] = 1;
    }

    for (; loop_level <= loop_nest.storage_tiling_boundaries.at(storage_level); loop_level++)
    {
      auto& loop = loop_nest.loops.at(loop_level);
      if (loop.end > 1)
      {
        factors.at(loop.spacetime_dimension).at(loop.dimension) = loop.end;
        permutations.at(loop.spacetime_dimension) += problem::GetShape()->DimensionIDToName.at(loop.dimension);
      }
    }

    // Determine X-Y split.
    spatial_split = permutations.at(spacetime::Dimension::SpaceX).size();
    
    // Merge spatial X and Y factors and permutations.
    std::string spatial_permutation =
      permutations.at(spacetime::Dimension::SpaceX) +
      permutations.at(spacetime::Dimension::SpaceY);
    
    // Only print spatial constraints if there is a spatial permutation.
    if (spatial_permutation.size() > 0)
    {
      std::string spatial_factor_string = "";

      std::map<problem::Shape::DimensionID, unsigned> spatial_factors;
      for (unsigned idim = 0; idim < unsigned(problem::GetShape()->NumDimensions); idim++)
      {
        auto dim = problem::Shape::DimensionID(idim);
        spatial_factors[dim] =
          factors.at(spacetime::Dimension::SpaceX).at(dim) *
          factors.at(spacetime::Dimension::SpaceY).at(dim);

        spatial_factor_string += problem::GetShape()->DimensionIDToName.at(dim);
        char factor[8];
        sprintf(factor, "%d", spatial_factors.at(dim));
        spatial_factor_string += factor;
        if (idim != unsigned(problem::GetShape()->NumDimensions)-1)
          spatial_factor_string += " ";
        
        // If the factor is 1, concatenate it to the permutation.
        if (spatial_factors.at(dim) == 1)
          spatial_permutation += problem::GetShape()->DimensionIDToName.at(dim);
      }
      
      libconfig::Setting& constraint = constraints.add(libconfig::Setting::TypeGroup);
      constraint.add("target", libconfig::Setting::TypeInt) = static_cast<int>(storage_level);
      constraint.add("type", libconfig::Setting::TypeString) = "spatial";
      constraint.add("factors", libconfig::Setting::TypeString) = spatial_factor_string;
      constraint.add("permutation", libconfig::Setting::TypeString) = spatial_permutation;
      constraint.add("split", libconfig::Setting::TypeInt) = static_cast<int>(spatial_split);
    }

    auto& temporal_permutation = permutations.at(spacetime::Dimension::Time);
    auto& temporal_factors = factors.at(spacetime::Dimension::Time);
    std::string temporal_factor_string = "";
    
    // Temporal factors: if the factor is 1, concatenate it into the permutation.
    for (unsigned idim = 0; idim < unsigned(problem::GetShape()->NumDimensions); idim++)
    {
      auto dim = problem::Shape::DimensionID(idim);

      temporal_factor_string += problem::GetShape()->DimensionIDToName.at(dim);
      char factor[8];
      sprintf(factor, "%d", temporal_factors.at(dim));
      temporal_factor_string += factor;
      if (idim != unsigned(problem::GetShape()->NumDimensions)-1)
        temporal_factor_string += " ";
      
      if (temporal_factors.at(dim) == 1)
        temporal_permutation += problem::GetShape()->DimensionIDToName.at(dim);
    }

    libconfig::Setting& constraint = constraints.add(libconfig::Setting::TypeGroup);
    constraint.add("target", libconfig::Setting::TypeInt) = static_cast<int>(storage_level);
    constraint.add("type", libconfig::Setting::TypeString) = "temporal";
    constraint.add("factors", libconfig::Setting::TypeString) = temporal_factor_string;
    constraint.add("permutation", libconfig::Setting::TypeString) = temporal_permutation;
  }
}

void Mapping::PrettyPrint(std::ostream& out, const std::vector<std::string>& storage_level_names,
<<<<<<< HEAD
                          const std::vector<problem::PerDataSpace<std::uint64_t>>& utlized_capacities,
                          const std::vector<problem::PerDataSpace<std::uint64_t>>& tile_sizes)
{
  loop_nest.PrettyPrint(out, storage_level_names, tiling::TransposeMasks(datatype_bypass_nest), utlized_capacities, tile_sizes);
=======
                          const std::vector<problem::PerDataSpace<std::uint64_t>>& tile_sizes,
                          const std::string _indent)
{
  loop_nest.PrettyPrint(out, storage_level_names, tiling::TransposeMasks(datatype_bypass_nest), tile_sizes, _indent);
>>>>>>> 3bd3f3d1
}

void Mapping::PrintWhoopNest(std::ostream& out, const std::vector<std::string>& storage_level_names,
                             const std::vector<problem::PerDataSpace<std::uint64_t>>& tile_sizes,
                             const std::vector<problem::PerDataSpace<std::uint64_t>>& utilized_instances)
{
  loop_nest.PrintWhoopNest(out, storage_level_names, tiling::TransposeMasks(datatype_bypass_nest), tile_sizes, utilized_instances);
}

std::string Mapping::PrintCompact()
{
  return loop_nest.PrintCompact(tiling::TransposeMasks(datatype_bypass_nest));
}<|MERGE_RESOLUTION|>--- conflicted
+++ resolved
@@ -186,17 +186,11 @@
 }
 
 void Mapping::PrettyPrint(std::ostream& out, const std::vector<std::string>& storage_level_names,
-<<<<<<< HEAD
                           const std::vector<problem::PerDataSpace<std::uint64_t>>& utlized_capacities,
-                          const std::vector<problem::PerDataSpace<std::uint64_t>>& tile_sizes)
-{
-  loop_nest.PrettyPrint(out, storage_level_names, tiling::TransposeMasks(datatype_bypass_nest), utlized_capacities, tile_sizes);
-=======
                           const std::vector<problem::PerDataSpace<std::uint64_t>>& tile_sizes,
                           const std::string _indent)
 {
-  loop_nest.PrettyPrint(out, storage_level_names, tiling::TransposeMasks(datatype_bypass_nest), tile_sizes, _indent);
->>>>>>> 3bd3f3d1
+  loop_nest.PrettyPrint(out, storage_level_names, tiling::TransposeMasks(datatype_bypass_nest), utlized_capacities, tile_sizes, _indent);
 }
 
 void Mapping::PrintWhoopNest(std::ostream& out, const std::vector<std::string>& storage_level_names,
