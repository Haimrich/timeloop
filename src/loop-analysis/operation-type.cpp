--- conflicted
+++ resolved
@@ -1,553 +1,543 @@
-/* Copyright (c) 2020, NVIDIA CORPORATION. All rights reserved.
- * 
- * Redistribution and use in source and binary forms, with or without
- * modification, are permitted provided that the following conditions
- * are met:
- *  * Redistributions of source code must retain the above copyright
- *    notice, this list of conditions and the following disclaimer.
- *  * Redistributions in binary form must reproduce the above copyright
- *    notice, this list of conditions and the following disclaimer in the
- *    documentation and/or other materials provided with the distribution.
- *  * Neither the name of NVIDIA CORPORATION nor the names of its
- *    contributors may be used to endorse or promote products derived
- *    from this software without specific prior written permission.
- * 
- * THIS SOFTWARE IS PROVIDED BY THE COPYRIGHT HOLDERS ``AS IS'' AND ANY
- * EXPRESS OR IMPLIED WARRANTIES, INCLUDING, BUT NOT LIMITED TO, THE
- * IMPLIED WARRANTIES OF MERCHANTABILITY AND FITNESS FOR A PARTICULAR
- * PURPOSE ARE DISCLAIMED.  IN NO EVENT SHALL THE COPYRIGHT OWNER OR
- * CONTRIBUTORS BE LIABLE FOR ANY DIRECT, INDIRECT, INCIDENTAL, SPECIAL,
- * EXEMPLARY, OR CONSEQUENTIAL DAMAGES (INCLUDING, BUT NOT LIMITED TO,
- * PROCUREMENT OF SUBSTITUTE GOODS OR SERVICES; LOSS OF USE, DATA, OR
- * PROFITS; OR BUSINESS INTERRUPTION) HOWEVER CAUSED AND ON ANY THEORY
- * OF LIABILITY, WHETHER IN CONTRACT, STRICT LIABILITY, OR TORT
- * (INCLUDING NEGLIGENCE OR OTHERWISE) ARISING IN ANY WAY OUT OF THE USE
- * OF THIS SOFTWARE, EVEN IF ADVISED OF THE POSSIBILITY OF SUCH DAMAGE.
- */
-
-#include <string>
-
-#include "operation-type.hpp"
-#include "mapping/loop.hpp"
-
-#include <random>
-
-
-namespace tiling
-{
-
-int GetNumOpTypes()
-{
-  // default placeholder: assuming one op type
-  return 1;
-}
-
-int GetNumOpTypes(std::string component_type){
-	if (component_type == "arithmetic"){
-        return sizeof(arithmeticOperationTypes) / sizeof(arithmeticOperationTypes[0]);
-
-	} else if (component_type == "storage"){
-		return sizeof(storageOperationTypes) / sizeof(storageOperationTypes[0]);
-        
-	} else if (component_type == "network") {
-		return sizeof(networkOperationTypes) / sizeof(networkOperationTypes[0]);
- 
-  } else {
-  	assert(false);
-  }
-}
-
-double GetDensityByActionOptimizationNames(sparse::PerDataSpaceActionOptimizationInfo data_space_gating_info,
-                                       std::string action_name,
-                                       tiling::CompoundDataMovementInfo& compound_data_movement){
-  
-  double density = 1.0;
-  unsigned id;
-
-  if (data_space_gating_info.find(action_name)!= data_space_gating_info.end()){
-    std::vector<std::string> gated_data_space_names = data_space_gating_info.at(action_name);
-      for (unsigned i = 0; i < gated_data_space_names.size(); i++){
-        id = problem::GetShape()->DataSpaceNameToID.at(gated_data_space_names[i]);
-        density *= compound_data_movement[id].tile_density.GetAverageDensity();
-      }
-  }
-
-  return density;
-}
-
-
-double GetVarianceByActionOptimizationNames(sparse::PerDataSpaceActionOptimizationInfo data_space_gating_info,
-                                            std::string action_name,
-                                            tiling::CompoundDataMovementInfo& compound_data_movement){
-
-  double variance = 0.0;
-  unsigned id;
-
-  if (data_space_gating_info.find(action_name)!= data_space_gating_info.end()){
-    std::vector<std::string> gated_data_space_names = data_space_gating_info.at(action_name);
-    for (unsigned i = 0; i < gated_data_space_names.size(); i++){
-      id = problem::GetShape()->DataSpaceNameToID.at(gated_data_space_names[i]);
-      //  VAR(A+B) = VAR(A) + VAR(B) + COV(A,B), assume independent random variables COV(A,B)=0
-      variance += compound_data_movement[id].tile_density.GetVariance();
-    }
-  }
-
-  return variance;
-}
-
-
-//
-// Storage
-//
-
-void ComputeFineGrainDataMovementAccesses(tiling::CompoundDataMovementInfo& compound_data_movement,
-                                          sparse::PerStorageLevelActionOptimizationInfo& per_level_sparse_gating,
-                                          sparse::PerStorageLevelActionOptimizationInfo& per_level_sparse_skipping){
-
-  for (unsigned pv =0; pv < problem::GetShape() -> NumDataSpaces; pv++){
-    
-    std::string data_space_name = problem::GetShape()->DataSpaceIDToName.at(pv);
-
-    // initialize all actions
-    std::uint64_t total_reads = compound_data_movement[pv].reads;
-    std::uint64_t total_fills = compound_data_movement[pv].fills;
-    std::uint64_t total_updates = compound_data_movement[pv].updates;
-    std::uint64_t num_random_reads = 0;
-    std::uint64_t num_random_fills = 0;
-    std::uint64_t num_random_updates = 0;
-    std::uint64_t num_gated_reads = 0;
-    std::uint64_t num_gated_fills = 0;
-    std::uint64_t num_gated_updates = 0;
-    std::uint64_t num_skipped_reads = 0;
-    std::uint64_t num_skipped_fills = 0;
-    std::uint64_t num_skipped_updates = 0;
-
-    double read_avg_density = 1.0;
-    double write_avg_density = 1.0;
-
-    // process skipping first
-    if (per_level_sparse_skipping.find(data_space_name) != per_level_sparse_skipping.end()){
-//      std::cout << "   skipping for dataspace: " << data_space_name << std::endl;
-
-      sparse::PerDataSpaceActionOptimizationInfo data_space_skipping_info = per_level_sparse_skipping.at(data_space_name);
-      read_avg_density *= GetDensityByActionOptimizationNames(data_space_skipping_info, "read", compound_data_movement);
-      write_avg_density *= GetDensityByActionOptimizationNames(data_space_skipping_info, "write", compound_data_movement);
-
-      // skipped actions
-      num_skipped_reads = ceil((1-read_avg_density)* total_reads);
-      num_skipped_fills = ceil((1-write_avg_density) * total_fills);
-      num_skipped_updates = ceil((1-write_avg_density) * total_updates);
-      compound_data_movement[pv].fine_grained_accesses["skipped_read"] = num_skipped_reads;
-      compound_data_movement[pv].fine_grained_accesses["skipped_fill"] = num_skipped_fills;
-      compound_data_movement[pv].fine_grained_accesses["skipped_update"] = num_skipped_updates;
-
-    }
-
-    // gating should always happen after data are skipped -> coupled density calculation
-    if (per_level_sparse_gating.find(data_space_name) != per_level_sparse_gating.end()){
-
-//       std::cout << "   gating for dataspace: " << data_space_name << std::endl;
-
-      sparse::PerDataSpaceActionOptimizationInfo data_space_gating_info = per_level_sparse_gating.at(data_space_name);
-      read_avg_density *= GetDensityByActionOptimizationNames(data_space_gating_info, "read", compound_data_movement);
-      write_avg_density *= GetDensityByActionOptimizationNames(data_space_gating_info, "write", compound_data_movement);
-
-      // gated actions
-      num_gated_reads = ceil((1-read_avg_density)* total_reads);
-      num_gated_fills = ceil((1-write_avg_density) * total_fills);
-      num_gated_updates = ceil((1-write_avg_density) * total_updates);
-      compound_data_movement[pv].fine_grained_accesses["gated_read"] = num_gated_reads;
-      compound_data_movement[pv].fine_grained_accesses["gated_fill"] = num_gated_fills;
-      compound_data_movement[pv].fine_grained_accesses["gated_update"] = num_gated_updates;
-    }
-
-    num_random_reads = total_reads - num_gated_reads - num_skipped_reads;
-    num_random_fills = total_fills - num_gated_fills - num_skipped_fills;
-    num_random_updates = total_updates - num_skipped_updates - num_gated_updates;
-    compound_data_movement[pv].fine_grained_accesses["random_read"] = num_random_reads;
-    compound_data_movement[pv].fine_grained_accesses["random_fill"] = num_random_fills;
-    compound_data_movement[pv].fine_grained_accesses["random_update"] = num_random_updates;
-
-  }
-}
-
-//
-// MetaData
-//
-void ComputeFineGrainMetaDataAccesses(sparse::PerStorageLevelCompressionInfo& per_level_compression_info,
-                                      tiling::NestOfCompoundTiles& nest_of_compound_tiles,
-                                      sparse::PerStorageLevelActionOptimizationInfo& per_level_sparse_gating,
-                                      unsigned level){
-
-  double metadata_read_avg_density;
-  double metadata_write_avg_density;
-
-//  std::cout << "level:  " << level << " --------------------" << std::endl;
-
-  for (unsigned pv =0; pv < problem::GetShape() -> NumDataSpaces; pv++){
-
-    std::string data_space_name = problem::GetShape()->DataSpaceIDToName.at(pv);
-    tiling::CompoundDataMovementInfo& compound_data_movement = nest_of_compound_tiles.at(level).data_movement_info;
-
-    if (per_level_compression_info.find(data_space_name) != per_level_compression_info.end()){
-      // compression info found, calculate the number of metadata reads/fills according to
-      // (1) metadata format
-      // (2) metadata gating specifications
-
-      std::uint64_t dense_memory_reads = compound_data_movement[pv].reads;
-      std::uint64_t dense_memory_fills = compound_data_movement[pv].fills;
-
-      std::string metadata_format = per_level_compression_info.at(data_space_name).metadata_format;
-      double data_space_density = compound_data_movement[pv].tile_density.GetAverageDensity();
-      double compression_rate = per_level_compression_info.at(data_space_name).compression_rate;
-
-      // calculate the number of metadata reads/fills according to metadata format
-      if (metadata_format == "bitmask"){
-         compound_data_movement[pv].metadata_reads = dense_memory_reads;
-         compound_data_movement[pv].metadata_fills = dense_memory_fills;
-         compound_data_movement[pv].metadata_tile_size = compound_data_movement[pv].size;
-
-      } else if (metadata_format == "RLE"){
-         // assume memory layout is concordant with mapping under eval
-         compound_data_movement[pv].metadata_reads = dense_memory_reads * data_space_density / compression_rate;
-         compound_data_movement[pv].metadata_fills = dense_memory_fills * data_space_density / compression_rate;
-         compound_data_movement[pv].metadata_tile_size = compound_data_movement[pv].compressed_size;
-
-      } else if (metadata_format == "CSR"){
-
-        // CSR == rank2 fiber:
-        //    rank1 == rows (uncompressed format)
-        //    rank0 == cols (compressed coordinate payload)
-
-        std::vector<problem::Shape::DimensionID> rank1_index = compound_data_movement[pv].rank1_list;
-        std::vector<problem::Shape::DimensionID> rank0_index = compound_data_movement[pv].rank0_list;
-
-        loop::Descriptor descriptor;
-        std::uint64_t total_num_rank1_elements = 1;
-        std::uint64_t total_num_rank0_elements = 1;
-
-//        std::uint64_t num_reads = 1;
-
-        // tile includes all inner levels
-        std::uint16_t rank1_detected = std::numeric_limits<uint16_t>::max();
-//        std::uint16_t current_rank = std::numeric_limits<uint16_t>::max();
-
-        std::uint64_t rank0_reads = 0;
-        std::uint64_t rank1_reads = 0;
-
-        std::vector<std::string> nest_ranks; // for recording whether the loop is for rank0, rank1 or none
-
-       // collect the total number of rows and cols for this tile
-       for (unsigned inner = 0; inner <= level; inner++){
-          std::vector<loop::Descriptor> subnest = nest_of_compound_tiles.at(inner).data_movement_info[pv].subnest;
-          for (unsigned loop = 0; loop < subnest.size(); loop++){
-          // go through the loops in the subnest to intialize the subnest tile size and the total tile size
-            // subnest[loop].Print(std::cout);
-            // std::cout<<std::endl;
-            problem::Shape::DimensionID id = subnest[loop].dimension;
-            if (std::find(rank0_index.begin(), rank0_index.end(), id) != rank0_index.end()){
-              uint64_t num_rank0_elements =  (subnest[loop].end - subnest[loop].start)/subnest[loop].stride;
-              total_num_rank0_elements *= num_rank0_elements;
-              // std::cout << "num_rank0_elements: " << num_rank0_elements << " total_num_rank0_elements: " << total_num_rank0_elements << std::endl;
-              nest_ranks.push_back("rank0");
-            } else if (std::find(rank1_index.begin(), rank1_index.end(), id) != rank1_index.end()){
-              uint64_t num_rank1_elements = (subnest[loop].end - subnest[loop].start)/subnest[loop].stride;
-              total_num_rank1_elements *= num_rank1_elements;
-              nest_ranks.push_back("rank1");
-            } else {
-              nest_ranks.push_back("none");
-            }
-          }
-       }
-
-      // number of binary searches needed to find the location in a compressed fiber
-      // # of accesses = log2(occupancy)
-      double raw_num_binary_searches = log2(total_num_rank0_elements * data_space_density);
-      if (raw_num_binary_searches < 0){
-        raw_num_binary_searches = 0;
-      }
-      std::uint64_t num_binary_searches = std::uint64_t(raw_num_binary_searches);
-      // std::cout << "number of binary searches: " << num_binary_searches << std::endl;
-
-      // look at all the subnests for all the levels that are below this storage level to extract the access patterns
-      // note: since we are using the read patterns of the levels below to characterize the read pattern of this storage,
-      // this can result in discordant fills/reads to the lower level storage, but the pipeline write/read accesses are guarenteed in the levels below
-      // the overhead of discordant fills are not charged, but the the overhead of discordant reads are charged
-      // FIXME: we can consider more cases, e.g., concordant fills to the lower level storage. fills/reads will not be pipelinable in this case as a trade-off
-
-      // the logic below is only good for dataspaces whose dimensions are not a sum of more than one dimensions
-      // if the dataspace's dimension needs to be projected from other dimensions, this will not work, e.g., Inputs H=R+P W=S+Q
-      // FIXME: add the support for CSR/CSC for Inputs
-      // note:the major difference for Inputs is that we need to look at the inner loops and calculate halos until a loop for a different rank shows up.
-      // From that on, we will not have any halos
-
-      unsigned index = -1;
-      for (unsigned inner = 0; inner <= level; inner++){
-        std::vector<loop::Descriptor> subnest = nest_of_compound_tiles.at(inner).data_movement_info[pv].subnest;
-//        std::cout << "=== inner level: " << inner << std::endl;
-
-        for (unsigned loop = 0; loop < subnest.size(); loop++){
-        // go through the loops in the subnest to intialize the subnest tile size and the total tile size
-//          subnest[loop].Print(std::cout);
-//          std::cout<<std::endl;
-
-          index += 1; // keeping track of the loop index
-
-          if (nest_ranks[index] == "rank0"){
-
-            // if the loop is describing a dimension that belongs to rank0 (compressed format)
-            uint64_t num_rank0_elements =  (subnest[loop].end - subnest[loop].start)/subnest[loop].stride;
-//            std::cout << "num cols: " << num_cols << std::endl;
-//            current_rank = 0;
-
-            if (rank1_detected == std::numeric_limits<uint16_t>::max()){ //inner most loop
-              rank1_reads += 1;
-              rank0_reads += num_rank0_elements + num_binary_searches;
-              rank1_detected = 0;
-            } else if (rank1_detected == 0){
-              rank0_reads *= num_rank0_elements;
-            } else {
-              rank0_reads *= num_rank0_elements;
-              rank1_reads *= num_rank0_elements;
-            }
-
-//            std::cout << "current_rank: " << current_rank << " rank1_detected: " << rank1_detected << std::endl;
-//            std::cout << "rank0_reads: " << rank0_reads << " rank1_reads: " << rank1_reads << std::endl << std::endl;
-
-          } else if (nest_ranks[index] == "rank1"){
-
-            // if the loop is describing a dimension that belongs to rows/rank1 (uncompressed format)
-
-            uint64_t num_rank1_elements = (subnest[loop].end - subnest[loop].start)/subnest[loop].stride;
-//            std::cout << "num rows: " << num_rows << std::endl;
-//            current_rank = 1;
-            if (rank1_detected == std::numeric_limits<uint16_t>::max()){ //inner most loop
-              rank1_reads += num_rank1_elements;
-              rank0_reads += num_rank1_elements + num_binary_searches * num_rank1_elements;
-            } else {
-              rank0_reads *= num_rank1_elements;
-              rank1_reads *= num_rank1_elements;
-            }
-            rank1_detected = 1;
-//            std::cout << "current_rank: " << current_rank << " rank1_detected: " << rank1_detected << std::endl;
-//            std::cout << "rank0_reads: " << rank0_reads << " rank1_reads: " << rank1_reads << std::endl << std::endl;
-          }
-        }
-      }
-
-      // assume uniform sparsity per row/rank1
-      // FIXME: consider more complicated sparsity distribution
-      int num_rank1_index_fills = total_num_rank1_elements + 1;
-      int num_rank0_index_fills = total_num_rank1_elements * total_num_rank0_elements * data_space_density;
-
-      // total fills == total metadata tile size needed
-      compound_data_movement[pv].metadata_tile_size = num_rank1_index_fills + num_rank0_index_fills;
-      // std::cout << "metadata tile size: " << compound_data_movement[pv].metadata_tile_size << std::endl;
-
-      compound_data_movement[pv].metadata_fills = num_rank1_index_fills + num_rank0_index_fills;
-      compound_data_movement[pv].metadata_reads = rank1_reads + rank0_reads * data_space_density;
-//      std::cout << "data density: " << data_space_density << std::endl;
-//      int num_data_fills = total_num_rows * total_num_cols * data_space_density;
-//      std::cout << "metadata reads: " << compound_data_movement[pv].metadata_reads << std::endl;
-//      std::cout << "num_data_fills: " << num_data_fills << std::endl;
-//      std::cout << "num_rank1_index_fills: " << num_rank1_index_fills << std::endl;
-//      std::cout << "num_rank0_index_fills: " << num_rank0_index_fills << std::endl;
-
-      } else {
-        std::cout << "cannot recognize metadata format specified: " << metadata_format << std::endl;
-        exit(1);
-      }
-
-      // process gating optimization on metadata
-      std::uint64_t gated_metadata_reads = 0;
-      std::uint64_t gated_metadata_fills = 0;
-      if (per_level_sparse_gating.find(data_space_name) != per_level_sparse_gating.end()){
-        sparse::PerDataSpaceActionOptimizationInfo data_space_gating_info = per_level_sparse_gating.at(data_space_name);
-        metadata_read_avg_density = GetDensityByActionOptimizationNames(data_space_gating_info, "metadata_read", compound_data_movement);
-        metadata_write_avg_density = GetDensityByActionOptimizationNames(data_space_gating_info, "metadata_write", compound_data_movement);
-        gated_metadata_reads = ceil(compound_data_movement[pv].metadata_reads * (1-metadata_read_avg_density));
-        gated_metadata_fills = ceil(compound_data_movement[pv].metadata_fills * (1-metadata_write_avg_density));
-      }
-
-      compound_data_movement[pv].fine_grained_accesses["metadata_read"] = compound_data_movement[pv].metadata_reads - gated_metadata_reads;
-      compound_data_movement[pv].fine_grained_accesses["gated_metadata_read"] = gated_metadata_reads;
-      compound_data_movement[pv].fine_grained_accesses["metadata_fill"] = compound_data_movement[pv].metadata_fills - gated_metadata_fills;
-      compound_data_movement[pv].fine_grained_accesses["gated_metadata_fill"] = gated_metadata_fills;
-
-    }
-
-    else {
-      // no compression info found, default to no compression and no metadata
-      compound_data_movement[pv].metadata_reads = 0;
-      compound_data_movement[pv].metadata_fills = 0;
-      compound_data_movement[pv].fine_grained_accesses["metadata_read"] = 0;
-      compound_data_movement[pv].fine_grained_accesses["gated_metadata_read"] = 0;
-      compound_data_movement[pv].fine_grained_accesses["metadata_fill"] = 0;
-      compound_data_movement[pv].fine_grained_accesses["gated_metadata_fill"] = 0;
-
-    }
-
-    //
-    // infer the counts for compression and decompression
-    //
-
-    // auto compression/decompression is always performed at the level that's compressed
-    if (compound_data_movement[pv].compressed == false){
-
-      // check parent and child level to determine whether decompression/compression logic is needed
-      if(compound_data_movement[pv].parent_level!=std::numeric_limits<unsigned>::max()
-         && compound_data_movement[pv].parent_level_compressed){
-//         std::cout << "has compressed parent: " << data_space_name << std::endl;
-         // parent compressed, this level uncompressed
-        compound_data_movement[pv].fine_grained_accesses["decompression_count"] = compound_data_movement[pv].fills;
-//        std::cout << "count: " << compound_data_movement[pv].fine_grained_accesses["decompression_count"] << std::endl;
-
-        if (problem::GetShape()->IsReadWriteDataSpace.at(pv)){
-          compound_data_movement[pv].fine_grained_accesses["compression_count"] = compound_data_movement[pv].updates;
-        }
-      }
-
-      if (compound_data_movement[pv].child_level!=std::numeric_limits<unsigned>::max()
-         && compound_data_movement[pv].child_level_compressed){
-         // this level uncompressed, child compressed
-        compound_data_movement[pv].fine_grained_accesses["compression_count"] += compound_data_movement[pv].reads;
-      }
-    }
-  }
-}
-
-
-//
-// Arithmetic
-//
-
-void ComputeFineGrainComputeAccesses(tiling::ComputeInfo& compute_info,
-	                                  tiling::CompoundDataMovementInfo& compound_data_movement,
-                                    sparse::ComputeActionOptimizationInfo& compute_gating_info,
-                                    sparse::ComputeActionOptimizationInfo& compute_skipping_info){
-
-  // total number of dense accesses
-  uint64_t total_accesses = compute_info.replication_factor * compute_info.accesses;
-
-<<<<<<< HEAD
-  //  std::cout << "dense compute cycles: " << compute_info.accesses << std::endl;
-
-  // the number of cycles needed for the slowest PE
-  uint64_t compute_cycles;
-=======
-  double compute_avg_density = 1.0;
-  compute_avg_density = GetDensityByGatedActionNames(compute_skipping_info, "compute", compound_data_movement);
-  compute_info.fine_grained_accesses["skipped_compute"] = ceil(total_accesses * (1-compute_avg_density));
-
-  compute_avg_density = GetDensityByGatedActionNames(compute_gating_info, "compute", compound_data_movement);
-  compute_info.fine_grained_accesses["gated_compute"] = ceil(total_accesses * (1-compute_avg_density));
->>>>>>> 25b00e0f
-
-  // gating related stats
-  double gating_avg_density = GetDensityByActionOptimizationNames(compute_gating_info, "compute", compound_data_movement);
-  double gating_variance = GetVarianceByActionOptimizationNames(compute_gating_info, "compute", compound_data_movement);
-
-  // skipping related stats
-  double skipping_avg_density = GetDensityByActionOptimizationNames(compute_skipping_info, "compute", compound_data_movement);
-  double skipping_variance = GetVarianceByActionOptimizationNames(compute_skipping_info, "compute", compound_data_movement);
-
-  // only allow gated compute or skipped compute or none, but seems to be sufficient for many architectures
-  assert(((gating_avg_density!=1.0 || gating_variance!=0.0) &&(skipping_avg_density ==1.0 && skipping_variance==0.0)) ||
-         ((skipping_avg_density!=1.0 || skipping_variance!=0.0) &&(gating_avg_density ==1.0 && gating_variance==0.0)) ||
-         ((skipping_avg_density==1.0 && skipping_variance==0.0) &&(gating_avg_density ==1.0 && gating_variance==0.0))
-         );
-
-  // set a flag for what optimization is applied
-  std::string type;
-  if (gating_avg_density!=1.0 || gating_variance!=0.0){
-     type = "gated";
-  } else if (skipping_avg_density!=1.0 || skipping_variance!=0.0){
-     type = "skipped";
-  } else {
-     type = "none";
-  }
-
-  //std::cout << "type: " << type << std::endl;
-
-  if (type == "none"){
-
-    // dense data or no optimization at all, use the dense formulation
-    // all of the compute instances have the same performance
-    compute_cycles = compute_info.accesses;
-    compute_info.fine_grained_accesses["skipped_compute"] = 0;
-    compute_info.fine_grained_accesses["gated_compute"] = 0;
-    compute_info.fine_grained_accesses["random_compute"] = total_accesses;
-
-  } else {
-
-    double mean = type == "gated" ? gating_avg_density : skipping_avg_density;
-    double var = type == "gated" ? gating_variance : skipping_variance;
-    double std_dev = std::sqrt(var);
-    // std::cout << "mean: " << mean << " var: " << var << " std_dev: " << std_dev << std::endl;
-
-    double max_instance_density = 0.0; // for cases with skipping -- capture the slowest compute instance
-
-    if ((type == "gated" && gating_variance==0.0) || (type== "skipped" && skipping_variance==0.0)){
-
-       // uniform distribution
-
-       if (type == "gated"){
-          compute_info.fine_grained_accesses["gated_compute"] = ceil(total_accesses * (1-gating_avg_density));
-       } else {
-          compute_info.fine_grained_accesses["skipped_compute"] = ceil(total_accesses * (1-skipping_avg_density));
-       }
-
-       // phase 2 skipping cycles
-       if(type!="gated"){
-         max_instance_density = skipping_avg_density;
-       }
-
-    } else {
-
-      // phase 2 nonuniform distribution (normal distribution here) and skipping cycles
-      // create a random engine for sampling
-
-      std::default_random_engine generator;
-      std::normal_distribution<double> distribution(mean,std_dev);
-
-      for (std::uint64_t utilized_instance_id = 0; utilized_instance_id < compute_info.replication_factor; utilized_instance_id++){
-
-         double instance_density = distribution(generator);
-         if (instance_density < 0) { // we don't allow density less than zero
-           instance_density = 0;
-         }
-         // std::cout << "generated density: " << instance_density << std::endl;
-
-         // update on the slowest instance if involves skipping
-         if(type!="gating" && instance_density > max_instance_density){
-            max_instance_density = instance_density;
-         }
-
-         // std::cout << "PE compute cycles: " << ceil(compute_info.accesses * instance_density) << std::endl;
-
-         if (type == "gated"){
-           compute_info.fine_grained_accesses["gated_compute"] += ceil(compute_info.accesses * (1-instance_density));
-         } else {
-           compute_info.fine_grained_accesses["skipped_compute"] += ceil(compute_info.accesses * (1-instance_density));
-         }
-      }
-    }
-
-    // generate # of random computes according to gated computes and skipped computes
-    compute_info.fine_grained_accesses["random_compute"] = total_accesses
-                                                           - compute_info.fine_grained_accesses["gated_compute"]
-                                                           - compute_info.fine_grained_accesses["skipped_compute"];
-
-    // assign the number of cycles (slowest compute instance)
-    // gating does not impact number of compute cycles, skipping reduces number of compute cycles
-    compute_cycles = type == "gating" ? compute_info.accesses : ceil(compute_info.accesses * max_instance_density);
-  }
-
-
-
-  compute_info.compute_cycles = compute_cycles;
-  // std::cout << "slowest compute instance cycles: " << compute_cycles << std::endl;
-
-}
-
+/* Copyright (c) 2020, NVIDIA CORPORATION. All rights reserved.
+ * 
+ * Redistribution and use in source and binary forms, with or without
+ * modification, are permitted provided that the following conditions
+ * are met:
+ *  * Redistributions of source code must retain the above copyright
+ *    notice, this list of conditions and the following disclaimer.
+ *  * Redistributions in binary form must reproduce the above copyright
+ *    notice, this list of conditions and the following disclaimer in the
+ *    documentation and/or other materials provided with the distribution.
+ *  * Neither the name of NVIDIA CORPORATION nor the names of its
+ *    contributors may be used to endorse or promote products derived
+ *    from this software without specific prior written permission.
+ * 
+ * THIS SOFTWARE IS PROVIDED BY THE COPYRIGHT HOLDERS ``AS IS'' AND ANY
+ * EXPRESS OR IMPLIED WARRANTIES, INCLUDING, BUT NOT LIMITED TO, THE
+ * IMPLIED WARRANTIES OF MERCHANTABILITY AND FITNESS FOR A PARTICULAR
+ * PURPOSE ARE DISCLAIMED.  IN NO EVENT SHALL THE COPYRIGHT OWNER OR
+ * CONTRIBUTORS BE LIABLE FOR ANY DIRECT, INDIRECT, INCIDENTAL, SPECIAL,
+ * EXEMPLARY, OR CONSEQUENTIAL DAMAGES (INCLUDING, BUT NOT LIMITED TO,
+ * PROCUREMENT OF SUBSTITUTE GOODS OR SERVICES; LOSS OF USE, DATA, OR
+ * PROFITS; OR BUSINESS INTERRUPTION) HOWEVER CAUSED AND ON ANY THEORY
+ * OF LIABILITY, WHETHER IN CONTRACT, STRICT LIABILITY, OR TORT
+ * (INCLUDING NEGLIGENCE OR OTHERWISE) ARISING IN ANY WAY OUT OF THE USE
+ * OF THIS SOFTWARE, EVEN IF ADVISED OF THE POSSIBILITY OF SUCH DAMAGE.
+ */
+
+#include <string>
+
+#include "operation-type.hpp"
+#include "mapping/loop.hpp"
+
+#include <random>
+
+
+namespace tiling
+{
+
+int GetNumOpTypes()
+{
+  // default placeholder: assuming one op type
+  return 1;
+}
+
+int GetNumOpTypes(std::string component_type){
+	if (component_type == "arithmetic"){
+        return sizeof(arithmeticOperationTypes) / sizeof(arithmeticOperationTypes[0]);
+
+	} else if (component_type == "storage"){
+		return sizeof(storageOperationTypes) / sizeof(storageOperationTypes[0]);
+        
+	} else if (component_type == "network") {
+		return sizeof(networkOperationTypes) / sizeof(networkOperationTypes[0]);
+ 
+  } else {
+  	assert(false);
+  }
+}
+
+double GetDensityByActionOptimizationNames(sparse::PerDataSpaceActionOptimizationInfo data_space_gating_info,
+                                       std::string action_name,
+                                       tiling::CompoundDataMovementInfo& compound_data_movement){
+  
+  double density = 1.0;
+  unsigned id;
+
+  if (data_space_gating_info.find(action_name)!= data_space_gating_info.end()){
+    std::vector<std::string> gated_data_space_names = data_space_gating_info.at(action_name);
+      for (unsigned i = 0; i < gated_data_space_names.size(); i++){
+        id = problem::GetShape()->DataSpaceNameToID.at(gated_data_space_names[i]);
+        density *= compound_data_movement[id].tile_density.GetAverageDensity();
+      }
+  }
+
+  return density;
+}
+
+
+double GetVarianceByActionOptimizationNames(sparse::PerDataSpaceActionOptimizationInfo data_space_gating_info,
+                                            std::string action_name,
+                                            tiling::CompoundDataMovementInfo& compound_data_movement){
+
+  double variance = 0.0;
+  unsigned id;
+
+  if (data_space_gating_info.find(action_name)!= data_space_gating_info.end()){
+    std::vector<std::string> gated_data_space_names = data_space_gating_info.at(action_name);
+    for (unsigned i = 0; i < gated_data_space_names.size(); i++){
+      id = problem::GetShape()->DataSpaceNameToID.at(gated_data_space_names[i]);
+      //  VAR(A+B) = VAR(A) + VAR(B) + COV(A,B), assume independent random variables COV(A,B)=0
+      variance += compound_data_movement[id].tile_density.GetVariance();
+    }
+  }
+
+  return variance;
+}
+
+
+//
+// Storage
+//
+
+void ComputeFineGrainDataMovementAccesses(tiling::CompoundDataMovementInfo& compound_data_movement,
+                                          sparse::PerStorageLevelActionOptimizationInfo& per_level_sparse_gating,
+                                          sparse::PerStorageLevelActionOptimizationInfo& per_level_sparse_skipping){
+
+  for (unsigned pv =0; pv < problem::GetShape() -> NumDataSpaces; pv++){
+    
+    std::string data_space_name = problem::GetShape()->DataSpaceIDToName.at(pv);
+
+    // initialize all actions
+    std::uint64_t total_reads = compound_data_movement[pv].reads;
+    std::uint64_t total_fills = compound_data_movement[pv].fills;
+    std::uint64_t total_updates = compound_data_movement[pv].updates;
+    std::uint64_t num_random_reads = 0;
+    std::uint64_t num_random_fills = 0;
+    std::uint64_t num_random_updates = 0;
+    std::uint64_t num_gated_reads = 0;
+    std::uint64_t num_gated_fills = 0;
+    std::uint64_t num_gated_updates = 0;
+    std::uint64_t num_skipped_reads = 0;
+    std::uint64_t num_skipped_fills = 0;
+    std::uint64_t num_skipped_updates = 0;
+
+    double read_avg_density = 1.0;
+    double write_avg_density = 1.0;
+
+    // process skipping first
+    if (per_level_sparse_skipping.find(data_space_name) != per_level_sparse_skipping.end()){
+//      std::cout << "   skipping for dataspace: " << data_space_name << std::endl;
+
+      sparse::PerDataSpaceActionOptimizationInfo data_space_skipping_info = per_level_sparse_skipping.at(data_space_name);
+      read_avg_density *= GetDensityByActionOptimizationNames(data_space_skipping_info, "read", compound_data_movement);
+      write_avg_density *= GetDensityByActionOptimizationNames(data_space_skipping_info, "write", compound_data_movement);
+
+      // skipped actions
+      num_skipped_reads = ceil((1-read_avg_density)* total_reads);
+      num_skipped_fills = ceil((1-write_avg_density) * total_fills);
+      num_skipped_updates = ceil((1-write_avg_density) * total_updates);
+      compound_data_movement[pv].fine_grained_accesses["skipped_read"] = num_skipped_reads;
+      compound_data_movement[pv].fine_grained_accesses["skipped_fill"] = num_skipped_fills;
+      compound_data_movement[pv].fine_grained_accesses["skipped_update"] = num_skipped_updates;
+
+    }
+
+    // gating should always happen after data are skipped -> coupled density calculation
+    if (per_level_sparse_gating.find(data_space_name) != per_level_sparse_gating.end()){
+
+//       std::cout << "   gating for dataspace: " << data_space_name << std::endl;
+
+      sparse::PerDataSpaceActionOptimizationInfo data_space_gating_info = per_level_sparse_gating.at(data_space_name);
+      read_avg_density *= GetDensityByActionOptimizationNames(data_space_gating_info, "read", compound_data_movement);
+      write_avg_density *= GetDensityByActionOptimizationNames(data_space_gating_info, "write", compound_data_movement);
+
+      // gated actions
+      num_gated_reads = ceil((1-read_avg_density)* total_reads);
+      num_gated_fills = ceil((1-write_avg_density) * total_fills);
+      num_gated_updates = ceil((1-write_avg_density) * total_updates);
+      compound_data_movement[pv].fine_grained_accesses["gated_read"] = num_gated_reads;
+      compound_data_movement[pv].fine_grained_accesses["gated_fill"] = num_gated_fills;
+      compound_data_movement[pv].fine_grained_accesses["gated_update"] = num_gated_updates;
+    }
+
+    num_random_reads = total_reads - num_gated_reads - num_skipped_reads;
+    num_random_fills = total_fills - num_gated_fills - num_skipped_fills;
+    num_random_updates = total_updates - num_skipped_updates - num_gated_updates;
+    compound_data_movement[pv].fine_grained_accesses["random_read"] = num_random_reads;
+    compound_data_movement[pv].fine_grained_accesses["random_fill"] = num_random_fills;
+    compound_data_movement[pv].fine_grained_accesses["random_update"] = num_random_updates;
+
+  }
+}
+
+//
+// MetaData
+//
+void ComputeFineGrainMetaDataAccesses(sparse::PerStorageLevelCompressionInfo& per_level_compression_info,
+                                      tiling::NestOfCompoundTiles& nest_of_compound_tiles,
+                                      sparse::PerStorageLevelActionOptimizationInfo& per_level_sparse_gating,
+                                      unsigned level){
+
+  double metadata_read_avg_density;
+  double metadata_write_avg_density;
+
+//  std::cout << "level:  " << level << " --------------------" << std::endl;
+
+  for (unsigned pv =0; pv < problem::GetShape() -> NumDataSpaces; pv++){
+
+    std::string data_space_name = problem::GetShape()->DataSpaceIDToName.at(pv);
+    tiling::CompoundDataMovementInfo& compound_data_movement = nest_of_compound_tiles.at(level).data_movement_info;
+
+    if (per_level_compression_info.find(data_space_name) != per_level_compression_info.end()){
+      // compression info found, calculate the number of metadata reads/fills according to
+      // (1) metadata format
+      // (2) metadata gating specifications
+
+      std::uint64_t dense_memory_reads = compound_data_movement[pv].reads;
+      std::uint64_t dense_memory_fills = compound_data_movement[pv].fills;
+
+      std::string metadata_format = per_level_compression_info.at(data_space_name).metadata_format;
+      double data_space_density = compound_data_movement[pv].tile_density.GetAverageDensity();
+      double compression_rate = per_level_compression_info.at(data_space_name).compression_rate;
+
+      // calculate the number of metadata reads/fills according to metadata format
+      if (metadata_format == "bitmask"){
+         compound_data_movement[pv].metadata_reads = dense_memory_reads;
+         compound_data_movement[pv].metadata_fills = dense_memory_fills;
+         compound_data_movement[pv].metadata_tile_size = compound_data_movement[pv].size;
+
+      } else if (metadata_format == "RLE"){
+         // assume memory layout is concordant with mapping under eval
+         compound_data_movement[pv].metadata_reads = dense_memory_reads * data_space_density / compression_rate;
+         compound_data_movement[pv].metadata_fills = dense_memory_fills * data_space_density / compression_rate;
+         compound_data_movement[pv].metadata_tile_size = compound_data_movement[pv].compressed_size;
+
+      } else if (metadata_format == "CSR"){
+
+        // CSR == rank2 fiber:
+        //    rank1 == rows (uncompressed format)
+        //    rank0 == cols (compressed coordinate payload)
+
+        std::vector<problem::Shape::DimensionID> rank1_index = compound_data_movement[pv].rank1_list;
+        std::vector<problem::Shape::DimensionID> rank0_index = compound_data_movement[pv].rank0_list;
+
+        loop::Descriptor descriptor;
+        std::uint64_t total_num_rank1_elements = 1;
+        std::uint64_t total_num_rank0_elements = 1;
+
+//        std::uint64_t num_reads = 1;
+
+        // tile includes all inner levels
+        std::uint16_t rank1_detected = std::numeric_limits<uint16_t>::max();
+//        std::uint16_t current_rank = std::numeric_limits<uint16_t>::max();
+
+        std::uint64_t rank0_reads = 0;
+        std::uint64_t rank1_reads = 0;
+
+        std::vector<std::string> nest_ranks; // for recording whether the loop is for rank0, rank1 or none
+
+       // collect the total number of rows and cols for this tile
+       for (unsigned inner = 0; inner <= level; inner++){
+          std::vector<loop::Descriptor> subnest = nest_of_compound_tiles.at(inner).data_movement_info[pv].subnest;
+          for (unsigned loop = 0; loop < subnest.size(); loop++){
+          // go through the loops in the subnest to intialize the subnest tile size and the total tile size
+            // subnest[loop].Print(std::cout);
+            // std::cout<<std::endl;
+            problem::Shape::DimensionID id = subnest[loop].dimension;
+            if (std::find(rank0_index.begin(), rank0_index.end(), id) != rank0_index.end()){
+              uint64_t num_rank0_elements =  (subnest[loop].end - subnest[loop].start)/subnest[loop].stride;
+              total_num_rank0_elements *= num_rank0_elements;
+              // std::cout << "num_rank0_elements: " << num_rank0_elements << " total_num_rank0_elements: " << total_num_rank0_elements << std::endl;
+              nest_ranks.push_back("rank0");
+            } else if (std::find(rank1_index.begin(), rank1_index.end(), id) != rank1_index.end()){
+              uint64_t num_rank1_elements = (subnest[loop].end - subnest[loop].start)/subnest[loop].stride;
+              total_num_rank1_elements *= num_rank1_elements;
+              nest_ranks.push_back("rank1");
+            } else {
+              nest_ranks.push_back("none");
+            }
+          }
+       }
+
+      // number of binary searches needed to find the location in a compressed fiber
+      // # of accesses = log2(occupancy)
+      double raw_num_binary_searches = log2(total_num_rank0_elements * data_space_density);
+      if (raw_num_binary_searches < 0){
+        raw_num_binary_searches = 0;
+      }
+      std::uint64_t num_binary_searches = std::uint64_t(raw_num_binary_searches);
+      // std::cout << "number of binary searches: " << num_binary_searches << std::endl;
+
+      // look at all the subnests for all the levels that are below this storage level to extract the access patterns
+      // note: since we are using the read patterns of the levels below to characterize the read pattern of this storage,
+      // this can result in discordant fills/reads to the lower level storage, but the pipeline write/read accesses are guarenteed in the levels below
+      // the overhead of discordant fills are not charged, but the the overhead of discordant reads are charged
+      // FIXME: we can consider more cases, e.g., concordant fills to the lower level storage. fills/reads will not be pipelinable in this case as a trade-off
+
+      // the logic below is only good for dataspaces whose dimensions are not a sum of more than one dimensions
+      // if the dataspace's dimension needs to be projected from other dimensions, this will not work, e.g., Inputs H=R+P W=S+Q
+      // FIXME: add the support for CSR/CSC for Inputs
+      // note:the major difference for Inputs is that we need to look at the inner loops and calculate halos until a loop for a different rank shows up.
+      // From that on, we will not have any halos
+
+      unsigned index = -1;
+      for (unsigned inner = 0; inner <= level; inner++){
+        std::vector<loop::Descriptor> subnest = nest_of_compound_tiles.at(inner).data_movement_info[pv].subnest;
+//        std::cout << "=== inner level: " << inner << std::endl;
+
+        for (unsigned loop = 0; loop < subnest.size(); loop++){
+        // go through the loops in the subnest to intialize the subnest tile size and the total tile size
+//          subnest[loop].Print(std::cout);
+//          std::cout<<std::endl;
+
+          index += 1; // keeping track of the loop index
+
+          if (nest_ranks[index] == "rank0"){
+
+            // if the loop is describing a dimension that belongs to rank0 (compressed format)
+            uint64_t num_rank0_elements =  (subnest[loop].end - subnest[loop].start)/subnest[loop].stride;
+//            std::cout << "num cols: " << num_cols << std::endl;
+//            current_rank = 0;
+
+            if (rank1_detected == std::numeric_limits<uint16_t>::max()){ //inner most loop
+              rank1_reads += 1;
+              rank0_reads += num_rank0_elements + num_binary_searches;
+              rank1_detected = 0;
+            } else if (rank1_detected == 0){
+              rank0_reads *= num_rank0_elements;
+            } else {
+              rank0_reads *= num_rank0_elements;
+              rank1_reads *= num_rank0_elements;
+            }
+
+//            std::cout << "current_rank: " << current_rank << " rank1_detected: " << rank1_detected << std::endl;
+//            std::cout << "rank0_reads: " << rank0_reads << " rank1_reads: " << rank1_reads << std::endl << std::endl;
+
+          } else if (nest_ranks[index] == "rank1"){
+
+            // if the loop is describing a dimension that belongs to rows/rank1 (uncompressed format)
+
+            uint64_t num_rank1_elements = (subnest[loop].end - subnest[loop].start)/subnest[loop].stride;
+//            std::cout << "num rows: " << num_rows << std::endl;
+//            current_rank = 1;
+            if (rank1_detected == std::numeric_limits<uint16_t>::max()){ //inner most loop
+              rank1_reads += num_rank1_elements;
+              rank0_reads += num_rank1_elements + num_binary_searches * num_rank1_elements;
+            } else {
+              rank0_reads *= num_rank1_elements;
+              rank1_reads *= num_rank1_elements;
+            }
+            rank1_detected = 1;
+//            std::cout << "current_rank: " << current_rank << " rank1_detected: " << rank1_detected << std::endl;
+//            std::cout << "rank0_reads: " << rank0_reads << " rank1_reads: " << rank1_reads << std::endl << std::endl;
+          }
+        }
+      }
+
+      // assume uniform sparsity per row/rank1
+      // FIXME: consider more complicated sparsity distribution
+      int num_rank1_index_fills = total_num_rank1_elements + 1;
+      int num_rank0_index_fills = total_num_rank1_elements * total_num_rank0_elements * data_space_density;
+
+      // total fills == total metadata tile size needed
+      compound_data_movement[pv].metadata_tile_size = num_rank1_index_fills + num_rank0_index_fills;
+      // std::cout << "metadata tile size: " << compound_data_movement[pv].metadata_tile_size << std::endl;
+
+      compound_data_movement[pv].metadata_fills = num_rank1_index_fills + num_rank0_index_fills;
+      compound_data_movement[pv].metadata_reads = rank1_reads + rank0_reads * data_space_density;
+//      std::cout << "data density: " << data_space_density << std::endl;
+//      int num_data_fills = total_num_rows * total_num_cols * data_space_density;
+//      std::cout << "metadata reads: " << compound_data_movement[pv].metadata_reads << std::endl;
+//      std::cout << "num_data_fills: " << num_data_fills << std::endl;
+//      std::cout << "num_rank1_index_fills: " << num_rank1_index_fills << std::endl;
+//      std::cout << "num_rank0_index_fills: " << num_rank0_index_fills << std::endl;
+
+      } else {
+        std::cout << "cannot recognize metadata format specified: " << metadata_format << std::endl;
+        exit(1);
+      }
+
+      // process gating optimization on metadata
+      std::uint64_t gated_metadata_reads = 0;
+      std::uint64_t gated_metadata_fills = 0;
+      if (per_level_sparse_gating.find(data_space_name) != per_level_sparse_gating.end()){
+        sparse::PerDataSpaceActionOptimizationInfo data_space_gating_info = per_level_sparse_gating.at(data_space_name);
+        metadata_read_avg_density = GetDensityByActionOptimizationNames(data_space_gating_info, "metadata_read", compound_data_movement);
+        metadata_write_avg_density = GetDensityByActionOptimizationNames(data_space_gating_info, "metadata_write", compound_data_movement);
+        gated_metadata_reads = ceil(compound_data_movement[pv].metadata_reads * (1-metadata_read_avg_density));
+        gated_metadata_fills = ceil(compound_data_movement[pv].metadata_fills * (1-metadata_write_avg_density));
+      }
+
+      compound_data_movement[pv].fine_grained_accesses["metadata_read"] = compound_data_movement[pv].metadata_reads - gated_metadata_reads;
+      compound_data_movement[pv].fine_grained_accesses["gated_metadata_read"] = gated_metadata_reads;
+      compound_data_movement[pv].fine_grained_accesses["metadata_fill"] = compound_data_movement[pv].metadata_fills - gated_metadata_fills;
+      compound_data_movement[pv].fine_grained_accesses["gated_metadata_fill"] = gated_metadata_fills;
+
+    }
+
+    else {
+      // no compression info found, default to no compression and no metadata
+      compound_data_movement[pv].metadata_reads = 0;
+      compound_data_movement[pv].metadata_fills = 0;
+      compound_data_movement[pv].fine_grained_accesses["metadata_read"] = 0;
+      compound_data_movement[pv].fine_grained_accesses["gated_metadata_read"] = 0;
+      compound_data_movement[pv].fine_grained_accesses["metadata_fill"] = 0;
+      compound_data_movement[pv].fine_grained_accesses["gated_metadata_fill"] = 0;
+
+    }
+
+    //
+    // infer the counts for compression and decompression
+    //
+
+    // auto compression/decompression is always performed at the level that's compressed
+    if (compound_data_movement[pv].compressed == false){
+
+      // check parent and child level to determine whether decompression/compression logic is needed
+      if(compound_data_movement[pv].parent_level!=std::numeric_limits<unsigned>::max()
+         && compound_data_movement[pv].parent_level_compressed){
+//         std::cout << "has compressed parent: " << data_space_name << std::endl;
+         // parent compressed, this level uncompressed
+        compound_data_movement[pv].fine_grained_accesses["decompression_count"] = compound_data_movement[pv].fills;
+//        std::cout << "count: " << compound_data_movement[pv].fine_grained_accesses["decompression_count"] << std::endl;
+
+        if (problem::GetShape()->IsReadWriteDataSpace.at(pv)){
+          compound_data_movement[pv].fine_grained_accesses["compression_count"] = compound_data_movement[pv].updates;
+        }
+      }
+
+      if (compound_data_movement[pv].child_level!=std::numeric_limits<unsigned>::max()
+         && compound_data_movement[pv].child_level_compressed){
+         // this level uncompressed, child compressed
+        compound_data_movement[pv].fine_grained_accesses["compression_count"] += compound_data_movement[pv].reads;
+      }
+    }
+  }
+}
+
+
+//
+// Arithmetic
+//
+
+void ComputeFineGrainComputeAccesses(tiling::ComputeInfo& compute_info,
+	                                  tiling::CompoundDataMovementInfo& compound_data_movement,
+                                    sparse::ComputeActionOptimizationInfo& compute_gating_info,
+                                    sparse::ComputeActionOptimizationInfo& compute_skipping_info){
+
+  // total number of dense accesses
+  uint64_t total_accesses = compute_info.replication_factor * compute_info.accesses;
+  //  std::cout << "dense compute cycles: " << compute_info.accesses << std::endl;
+
+  // the number of cycles needed for the slowest PE
+  uint64_t compute_cycles;
+
+  // gating related stats
+  double gating_avg_density = GetDensityByActionOptimizationNames(compute_gating_info, "compute", compound_data_movement);
+  double gating_variance = GetVarianceByActionOptimizationNames(compute_gating_info, "compute", compound_data_movement);
+
+  // skipping related stats
+  double skipping_avg_density = GetDensityByActionOptimizationNames(compute_skipping_info, "compute", compound_data_movement);
+  double skipping_variance = GetVarianceByActionOptimizationNames(compute_skipping_info, "compute", compound_data_movement);
+
+  // only allow gated compute or skipped compute or none, but seems to be sufficient for many architectures
+  assert(((gating_avg_density!=1.0 || gating_variance!=0.0) &&(skipping_avg_density ==1.0 && skipping_variance==0.0)) ||
+         ((skipping_avg_density!=1.0 || skipping_variance!=0.0) &&(gating_avg_density ==1.0 && gating_variance==0.0)) ||
+         ((skipping_avg_density==1.0 && skipping_variance==0.0) &&(gating_avg_density ==1.0 && gating_variance==0.0))
+         );
+
+  // set a flag for what optimization is applied
+  std::string type;
+  if (gating_avg_density!=1.0 || gating_variance!=0.0){
+     type = "gated";
+  } else if (skipping_avg_density!=1.0 || skipping_variance!=0.0){
+     type = "skipped";
+  } else {
+     type = "none";
+  }
+
+  //std::cout << "type: " << type << std::endl;
+
+  if (type == "none"){
+
+    // dense data or no optimization at all, use the dense formulation
+    // all of the compute instances have the same performance
+    compute_cycles = compute_info.accesses;
+    compute_info.fine_grained_accesses["skipped_compute"] = 0;
+    compute_info.fine_grained_accesses["gated_compute"] = 0;
+    compute_info.fine_grained_accesses["random_compute"] = total_accesses;
+
+  } else {
+
+    double mean = type == "gated" ? gating_avg_density : skipping_avg_density;
+    double var = type == "gated" ? gating_variance : skipping_variance;
+    double std_dev = std::sqrt(var);
+    // std::cout << "mean: " << mean << " var: " << var << " std_dev: " << std_dev << std::endl;
+
+    double max_instance_density = 0.0; // for cases with skipping -- capture the slowest compute instance
+
+    if ((type == "gated" && gating_variance==0.0) || (type== "skipped" && skipping_variance==0.0)){
+
+       // uniform distribution
+
+       if (type == "gated"){
+          compute_info.fine_grained_accesses["gated_compute"] = ceil(total_accesses * (1-gating_avg_density));
+       } else {
+          compute_info.fine_grained_accesses["skipped_compute"] = ceil(total_accesses * (1-skipping_avg_density));
+       }
+
+       // phase 2 skipping cycles
+       if(type!="gated"){
+         max_instance_density = skipping_avg_density;
+       }
+
+    } else {
+
+      // phase 2 nonuniform distribution (normal distribution here) and skipping cycles
+      // create a random engine for sampling
+
+      std::default_random_engine generator;
+      std::normal_distribution<double> distribution(mean,std_dev);
+
+      for (std::uint64_t utilized_instance_id = 0; utilized_instance_id < compute_info.replication_factor; utilized_instance_id++){
+
+         double instance_density = distribution(generator);
+         if (instance_density < 0) { // we don't allow density less than zero
+           instance_density = 0;
+         }
+         // std::cout << "generated density: " << instance_density << std::endl;
+
+         // update on the slowest instance if involves skipping
+         if(type!="gating" && instance_density > max_instance_density){
+            max_instance_density = instance_density;
+         }
+
+         // std::cout << "PE compute cycles: " << ceil(compute_info.accesses * instance_density) << std::endl;
+
+         if (type == "gated"){
+           compute_info.fine_grained_accesses["gated_compute"] += ceil(compute_info.accesses * (1-instance_density));
+         } else {
+           compute_info.fine_grained_accesses["skipped_compute"] += ceil(compute_info.accesses * (1-instance_density));
+         }
+      }
+    }
+
+    // generate # of random computes according to gated computes and skipped computes
+    compute_info.fine_grained_accesses["random_compute"] = total_accesses
+                                                           - compute_info.fine_grained_accesses["gated_compute"]
+                                                           - compute_info.fine_grained_accesses["skipped_compute"];
+
+    // assign the number of cycles (slowest compute instance)
+    // gating does not impact number of compute cycles, skipping reduces number of compute cycles
+    compute_cycles = type == "gating" ? compute_info.accesses : ceil(compute_info.accesses * max_instance_density);
+  }
+
+
+
+  compute_info.compute_cycles = compute_cycles;
+  // std::cout << "slowest compute instance cycles: " << compute_cycles << std::endl;
+
+}
+
 }// namespace problem